--- conflicted
+++ resolved
@@ -370,13 +370,8 @@
 class PlotHorizontalSpectrogramPRNU(Emva1288Plot):
     '''Create Horizontal spectrogram PRNU plot'''
 
-<<<<<<< HEAD
     name = 'Horizontal spectrogram PRNU'
     xlabel = 'cycles [periods/pixel]'
-=======
-    name = r'Horizontal spectrogram PRNU'
-    xlabel = r'cycles [periods/pixel]'
->>>>>>> 36761941
     ylabel = 'Standard deviation and\nrelative presence of each cycle [%]'
     yscale = 'log'
 
