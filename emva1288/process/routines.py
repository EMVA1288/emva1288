--- conflicted
+++ resolved
@@ -37,18 +37,16 @@
     pvar = SUM((L(i)^2 - (SUM(i))^2)
     to get variance from pseudo-variance
     var = (1/(L^2) * 1/(L - 1)) * pvar
-<<<<<<< HEAD
     dmean is the mean difference between the images, obtained by:
     SUM(mean(i) - mean(i-1)), when i>0
     this is used to remove mu_y^2 from the total variance
     important value to get sigma_y (temporal variance).
-=======
 
     keys & value in output dict:
         L : number of images for computation--> int
         sum : total summed image [M x N] --> array. int64
         pvar : summed variance image [M x N] --> array. int64
->>>>>>> 2f7beab8
+        dmean: summed mean differences --> float
     '''
     L = len(imgs)  # number of images
 
